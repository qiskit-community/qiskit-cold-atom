--- conflicted
+++ resolved
@@ -13,11 +13,7 @@
     runs-on: ${{ matrix.os }}
     strategy:
       matrix:
-<<<<<<< HEAD
-        python-version: [3.8, 3.9]
-=======
         python-version: [3.8, 3.11]
->>>>>>> e1d9c686
         os: ["ubuntu-latest", "macOS-latest", "windows-latest"]
     steps:
       - name: Print Concurrency Group
